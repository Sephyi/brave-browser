--- conflicted
+++ resolved
@@ -13,13 +13,7 @@
     - Maintains patches for 3rd party Chromium code.
   - [adblock-rust](https://github.com/brave/adblock-rust)
     - Implements Brave's ad-block engine.
-<<<<<<< HEAD
     - Linked through [brave/adblock-rust-ffi](https://github.com/brave/adblock-rust-ffi)
-  - [tracking-protection](https://github.com/brave/tracking-protection)
-    - Mounted at `src/brave/vendor/tracking-protection`.
-    - Implements Brave's tracking-protection engine.
-=======
->>>>>>> 82cc07e5
 
 ## Build instructions
 
