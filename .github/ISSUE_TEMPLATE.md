--- conflicted
+++ resolved
@@ -32,13 +32,8 @@
 
 
 ### Reproducible on current release:
-<<<<<<< HEAD
 - Does it reproduce on brave-browser dev/beta builds? 
 - Does it reproduce on browser-laptop? 
-=======
-<!--Does the issue reproduce on browser-laptop version as well? -->
->>>>>>> 0e180700
-
 
 ### Website problems only:  
 - Does the issue resolve itself when disabling Brave Shields? 
