pipeline {
    agent none
    options {
        ansiColor("xterm")
        timeout(time: 6, unit: "HOURS")
        timestamps()
    }
    parameters {
        choice(name: "BUILD_TYPE", choices: ["Release", "Debug"], description: "")
        choice(name: "CHANNEL", choices: ["nightly", "dev", "beta", "release", "development"], description: "")
        string(name: "SLACK_BUILDS_CHANNEL", defaultValue: "#build-downloads-bot", description: "The Slack channel to send the list of artifact download links to. Leave blank to skip sending the message.")
        booleanParam(name: "SKIP_SIGNING", defaultValue: true, description: "")
        booleanParam(name: "WIPE_WORKSPACE", defaultValue: false, description: "")
        booleanParam(name: "SKIP_INIT", defaultValue: false, description: "")
        booleanParam(name: "DISABLE_SCCACHE", defaultValue: false, description: "")
        booleanParam(name: "DCHECK_ALWAYS_ON", defaultValue: true, description: "")
        booleanParam(name: "DEBUG", defaultValue: false, description: "")
    }
    environment {
        GITHUB_CREDENTIAL_ID = "brave-builds-github-token-for-pr-builder"
        REFERRAL_API_KEY = credentials("REFERRAL_API_KEY")
        BRAVE_SERVICES_KEY = credentials("brave-services-key")
        BRAVE_INFURA_PROJECT_ID = credentials("brave-infura-project-id")
        BRAVE_GOOGLE_API_KEY = credentials("npm_config_brave_google_api_key")
        BRAVE_ARTIFACTS_S3_BUCKET = credentials("brave-jenkins-artifacts-s3-bucket")
        SLACK_USERNAME_MAP = credentials("github-to-slack-username-map")
        SIGN_WIDEVINE_PASSPHRASE = credentials("447b2fa7-c989-43af-9047-8ae158fad0a3")
        BINANCE_CLIENT_ID = credentials("binance-client-id")
    }
    stages {
        stage("env") {
            steps {
                withCredentials([usernamePassword(credentialsId: "${GITHUB_CREDENTIAL_ID}", usernameVariable: "PR_BUILDER_USER", passwordVariable: "PR_BUILDER_TOKEN")]) {
                    script {
                        setEnv()
                    }
                }
            }
        }
        stage("abort") {
            steps {
                script {
                    checkAndAbortBuild()
                }
            }
        }
        stage("s3-init") {
            agent { label "master" }
            steps {
                sh "echo ${BUILD_URL} > build.txt"
                s3Upload(bucket: BRAVE_ARTIFACTS_S3_BUCKET, path: BUILD_TAG_SLASHED, includePathPattern: "build.txt")
            }
        }
        stage("build-all") {
            when {
                beforeAgent true
                expression { !SKIP }
            }
            parallel {
                stage("android") {
                    when {
                        beforeAgent true
                        expression { !SKIP_ANDROID }
                    }
                    agent { label "android-ci" }
                    environment {
                        GIT_CACHE_PATH = "${HOME}/cache"
                        QA_CODE = credentials("android-browser-qa-code")
                        KEYSTORE_NAME = "linkbubble"
                        KEYSTORE_PATH = credentials("android-browser-sign-key-store")
                        KEYSTORE_PASSWORD_1 = credentials("android-browser-sign-key-password-1")
                        KEYSTORE_PASSWORD_2 = credentials("android-browser-sign-key-password-2")
                    }
                    stages {
                        stage("checkout") {
                            steps {
                                checkout([$class: "GitSCM", branches: [[name: BRANCH]], extensions: [[$class: WIPE_WORKSPACE]], userRemoteConfigs: [[url: "https://github.com/brave/brave-browser.git"]]])
                            }
                        }
                        stage("pin") {
                            steps {
                                pin()
                            }
                        }
                        stage("install") {
                            steps {
                                script {
                                    install()
                                }
                            }
                        }
                        stage("test-scripts") {
                            steps {
                                sh "npm run test:scripts -- --verbose"
                            }
                        }
                        stage("init") {
                            when {
                                expression { return !fileExists("src/brave/package.json") || !SKIP_INIT }
                            }
                            steps {
                                timeout(time: 2, unit: "HOURS") {
                                    sh """
                                        rm -rf src/brave
                                        npm run init -- --target_os=android
                                    """
                                }
                            }
                        }
                        stage("lint") {
                            steps {
                                catchError(buildResult: 'UNSTABLE', stageResult: 'FAILURE') {
                                    script {
                                        lint()
                                    }
                                }
                            }
                        }
                        stage("sccache") {
                            when {
                                expression { !DISABLE_SCCACHE }
                            }
                            steps {
                                script {
                                    sccache()
                                }
                            }
                        }
                        stage("dist") {
                            steps {
                                script {
                                    config()
                                    sh """
                                        npm config --userconfig=.npmrc set brave_android_keystore_name ${KEYSTORE_NAME}
                                        npm config --userconfig=.npmrc set brave_android_keystore_path ${KEYSTORE_PATH}
                                        npm config --userconfig=.npmrc set brave_android_keystore_password ${KEYSTORE_PASSWORD_1}
                                        npm config --userconfig=.npmrc set brave_android_key_password ${KEYSTORE_PASSWORD_2}
                                    """
                                }
                                sh """
                                    npm config --userconfig=.npmrc set brave_android_developer_options_code ${QA_CODE}
<<<<<<< HEAD
                                    npm run build -- ${BUILD_TYPE} --channel=${CHANNEL} --target_os=android --target_arch=x86
                                """
                            }
                        }
                        stage("test-unit") {
                            steps {
                                timeout(time: 20, unit: "MINUTES") {
                                    catchError(buildResult: 'UNSTABLE', stageResult: 'FAILURE') {
                                        sh "npm run test -- brave_unit_tests ${BUILD_TYPE} --target_os=android --target_arch=x86"
                                    }
                                }
                            }
                        }
                        stage("dist") {
                            steps {
                                sh "npm run create_dist -- ${BUILD_TYPE} --channel=${CHANNEL} --target_os=android --target_arch=x86"
                            }
                        }
=======
                                    npm run create_dist -- ${BUILD_TYPE} --channel=${CHANNEL} --target_os=android --target_arch=arm
                                """
                            }
                        }
>>>>>>> a1f8df49
                        stage("s3-upload") {
                            steps {
                                catchError(buildResult: 'UNSTABLE', stageResult: 'FAILURE') {
                                    sh """
                                        aws s3 cp --no-progress src/out/android_${BUILD_TYPE}_x86/apks/Bravex86.apk s3://${BRAVE_ARTIFACTS_S3_BUCKET}/${BUILD_TAG_SLASHED}/
                                        aws s3 cp --no-progress src/out/android_${BUILD_TYPE}_x86/dist/Defaultx86classic* s3://${BRAVE_ARTIFACTS_S3_BUCKET}/${BUILD_TAG_SLASHED}/
                                    """
                                }
                            }
                        }
                    }
                }
                stage("ios") {
                    when {
                        beforeAgent true
                        expression { !SKIP_IOS }
                    }
                    agent { label "mac-ci" }
                    environment {
                        GIT_CACHE_PATH = "${HOME}/cache"
                    }
                    stages {
                        stage("checkout") {
                            steps {
                                checkout([$class: "GitSCM", branches: [[name: BRANCH]], extensions: [[$class: WIPE_WORKSPACE]], userRemoteConfigs: [[url: "https://github.com/brave/brave-browser.git"]]])
                            }
                        }
                        stage("pin") {
                            steps {
                                pin()
                            }
                        }
                        stage("install") {
                            steps {
                                script {
                                    install()
                                }
                            }
                        }
                        stage("test-scripts") {
                            steps {
                                sh "npm run test:scripts -- --verbose"
                            }
                        }
                        stage("init") {
                            when {
                                expression { return !fileExists("src/brave/package.json") || !SKIP_INIT }
                            }
                            steps {
                                timeout(time: 2, unit: "HOURS") {
                                    sh """
                                        rm -rf src/brave
                                        npm run init -- --target_os=ios
                                    """
                                }
                            }
                        }
                        stage("lint") {
                            steps {
                                catchError(buildResult: 'UNSTABLE', stageResult: 'FAILURE') {
                                    script {
                                        lint()
                                    }
                                }
                            }
                        }
                        stage("build") {
                            steps {
                                script {
                                    config()
                                    sh """
                                        npm run build -- ${BUILD_TYPE} --channel=${CHANNEL} --target_os=ios
                                        npm run build -- ${BUILD_TYPE} --channel=${CHANNEL} --target_os=ios --target_arch=arm64
                                    """
                                }
                            }
                        }
                        stage("test-unit") {
                            steps {
                                timeout(time: 2, unit: "MINUTES") {
                                    catchError(buildResult: 'UNSTABLE', stageResult: 'FAILURE') {
                                        sh "npm run test -- brave_rewards_ios_tests ${BUILD_TYPE} --target_os=ios"
                                    }
                                }
                            }
                        }
                        stage("dist") {
                            steps {
                                sh """
                                    cd src/out
                                    cp -R ios_${BUILD_TYPE}_arm64/BraveRewards.framework .
                                    lipo -create -output BraveRewards.framework/BraveRewards ios_${BUILD_TYPE}/BraveRewards.framework/BraveRewards ios_${BUILD_TYPE}_arm64/BraveRewards.framework/BraveRewards
                                    zip -r BraveRewards.framework.zip BraveRewards.framework
                                """
                            }
                        }
                        stage("s3-upload") {
                            steps {
                                catchError(buildResult: 'UNSTABLE', stageResult: 'FAILURE') {
                                    withAWS(credentials: "mac-build-s3-upload-artifacts", region: "us-west-2") {
                                        sh "aws s3 cp --no-progress src/out/BraveRewards.framework.zip s3://${BRAVE_ARTIFACTS_S3_BUCKET}/${BUILD_TAG_SLASHED}/"
                                    }
                                }
                            }
                        }
                    }
                }
                stage("linux") {
                    when {
                        beforeAgent true
                        expression { !SKIP_LINUX }
                    }
                    agent { label "linux-ci" }
                    environment {
                        GIT_CACHE_PATH = "${HOME}/cache"
                    }
                    stages {
                        stage("checkout") {
                            steps {
                                checkout([$class: "GitSCM", branches: [[name: BRANCH]], extensions: [[$class: WIPE_WORKSPACE]], userRemoteConfigs: [[url: "https://github.com/brave/brave-browser.git"]]])
                            }
                        }
                        stage("pin") {
                            steps {
                                pin()
                            }
                        }
                        stage("install") {
                            steps {
                                script {
                                    install()
                                }
                            }
                        }
                        stage("test-scripts") {
                            steps {
                                sh "npm run test:scripts -- --verbose"
                            }
                        }
                        stage("init") {
                            when {
                                expression { return !fileExists("src/brave/package.json") || !SKIP_INIT }
                            }
                            steps {
                                timeout(time: 2, unit: "HOURS") {
                                    sh """
                                        rm -rf src/brave
                                        npm run init
                                    """
                                }
                            }
                        }
                        stage("lint") {
                            steps {
                                catchError(buildResult: 'UNSTABLE', stageResult: 'FAILURE') {
                                    script {
                                        lint()
                                    }
                                }
                            }
                        }
                        stage("sccache") {
                            when {
                                expression { !DISABLE_SCCACHE }
                            }
                            steps {
                                script {
                                    sccache()
                                }
                            }
                        }
                        stage("build") {
                            steps {
                                script {
                                    config()
                                }
                                sh "npm run build -- ${BUILD_TYPE} --channel=${CHANNEL}"
                            }
                        }
                        stage("audit-network") {
                            when {
                                expression { RUN_NETWORK_AUDIT }
                            }
                            steps {
                                timeout(time: 4, unit: "MINUTES") {
                                    catchError(buildResult: 'UNSTABLE', stageResult: 'FAILURE') {
                                        sh "npm run network-audit -- --output_path=\"${OUT_DIR}/brave\""
                                    }
                                }
                            }
                        }
                        stage("test-unit") {
                            steps {
                                timeout(time: 60, unit: "MINUTES") {
                                    catchError(buildResult: 'UNSTABLE', stageResult: 'FAILURE') {
                                        script {
                                            sh "npm run test -- brave_unit_tests ${BUILD_TYPE} --output brave_unit_tests.xml"
                                            xunit([GoogleTest(pattern: "src/brave_unit_tests.xml", deleteOutputFiles: false, failIfNotNew: true, skipNoTestFiles: false, stopProcessingIfError: false)])
                                            xunit([GoogleTest(pattern: "src/brave_installer_unittests.xml", deleteOutputFiles: false, failIfNotNew: true, skipNoTestFiles: false, stopProcessingIfError: false)])
                                        }
                                    }
                                }
                            }
                        }
                        stage("test-browser") {
                            steps {
                                timeout(time: 20, unit: "MINUTES") {
                                    catchError(buildResult: 'UNSTABLE', stageResult: 'FAILURE') {
                                        script {
                                            sh "npm run test -- brave_browser_tests ${BUILD_TYPE} --output brave_browser_tests.xml"
                                            xunit([GoogleTest(pattern: "src/brave_browser_tests.xml", deleteOutputFiles: false, failIfNotNew: true, skipNoTestFiles: false, stopProcessingIfError: false)])
                                        }
                                    }
                                }
                            }
                        }
                        stage("dist") {
                            steps {
                                sh "npm run create_dist -- ${BUILD_TYPE} --channel=${CHANNEL}"
                            }
                        }
                        stage("s3-upload") {
                            steps {
                                catchError(buildResult: 'UNSTABLE', stageResult: 'FAILURE') {
                                    sh """
                                        cd ${OUT_DIR}
                                        aws s3 cp --no-progress . s3://${BRAVE_ARTIFACTS_S3_BUCKET}/${BUILD_TAG_SLASHED} --recursive --exclude="*" --include "brave-*.deb"
                                        aws s3 cp --no-progress . s3://${BRAVE_ARTIFACTS_S3_BUCKET}/${BUILD_TAG_SLASHED} --recursive --exclude="*" --include "brave-*.rpm"
                                        aws s3 cp --no-progress dist s3://${BRAVE_ARTIFACTS_S3_BUCKET}/${BUILD_TAG_SLASHED} --recursive --exclude="*" --include "brave-*.zip"
                                    """
                                }
                            }
                        }
                    }
                }
                stage("macos") {
                    when {
                        beforeAgent true
                        expression { !SKIP_MACOS }
                    }
                    agent { label "mac-ci" }
                    environment {
                        GIT_CACHE_PATH = "${HOME}/cache"
                        KEYCHAIN = "signing-ci"
                        KEYCHAIN_PATH = "/Users/jenkins/Library/Keychains/${KEYCHAIN}.keychain-db"
                        KEYCHAIN_PASS = credentials("mac-ci-signing-keychain-password")
                        MAC_APPLICATION_SIGNING_IDENTIFIER = credentials("mac-ci-signing-application-id")
                        MAC_INSTALLER_SIGNING_IDENTIFIER = credentials("mac-ci-signing-installer-id")
                    }
                    stages {
                        stage("checkout") {
                            steps {
                                checkout([$class: "GitSCM", branches: [[name: BRANCH]], extensions: [[$class: WIPE_WORKSPACE]], userRemoteConfigs: [[url: "https://github.com/brave/brave-browser.git"]]])
                            }
                        }
                        stage("pin") {
                            steps {
                                pin()
                            }
                        }
                        stage("install") {
                            steps {
                                script {
                                    install()
                                    sh """
                                        mkdir -p src/third_party/widevine/scripts
                                        cp ${HOME}/signature_generator.py src/third_party/widevine/scripts
                                    """
                                }
                            }
                        }
                        stage("test-scripts") {
                            steps {
                                sh "npm run test:scripts -- --verbose"
                            }
                        }
                        stage("init") {
                            when {
                                expression { return !fileExists("src/brave/package.json") || !SKIP_INIT }
                            }
                            steps {
                                timeout(time: 2, unit: "HOURS") {
                                    sh """
                                        rm -rf src/brave
                                        npm run init
                                    """
                                }
                            }
                        }
                        stage("lint") {
                            steps {
                                catchError(buildResult: 'UNSTABLE', stageResult: 'FAILURE') {
                                    script {
                                        lint()
                                    }
                                }
                            }
                        }
                        stage("sccache") {
                            when {
                                expression { !DISABLE_SCCACHE }
                            }
                            steps {
                                script {
                                    sccache()
                                }
                            }
                        }
                        stage("build") {
                            environment {
                                SIGN_WIDEVINE_CERT = credentials("widevine_brave_prod_cert.der")
                                SIGN_WIDEVINE_KEY = credentials("widevine_brave_prod_key.pem")
                            }
                            steps {
                                script {
                                    config()
                                }
                                sh "npm run build -- ${BUILD_TYPE} --channel=${CHANNEL} ${SKIP_SIGNING}"
                            }
                        }
                        stage("audit-network") {
                            when {
                                expression { RUN_NETWORK_AUDIT }
                            }
                            steps {
                                timeout(time: 4, unit: "MINUTES") {
                                    catchError(buildResult: 'UNSTABLE', stageResult: 'FAILURE') {
                                        sh "npm run network-audit -- --output_path=\"${OUT_DIR}/Brave\\ Browser${CHANNEL_CAPITALIZED_BACKSLASHED_SPACED}.app/Contents/MacOS/Brave\\ Browser${CHANNEL_CAPITALIZED_BACKSLASHED_SPACED}\""
                                    }
                                }
                            }
                        }
                        stage("test-unit") {
                            steps {
                                timeout(time: 60, unit: "MINUTES") {
                                    catchError(buildResult: 'UNSTABLE', stageResult: 'FAILURE') {
                                        script {
                                            sh "npm run test -- brave_unit_tests ${BUILD_TYPE} --output brave_unit_tests.xml"
                                            xunit([GoogleTest(pattern: "src/brave_unit_tests.xml", deleteOutputFiles: false, failIfNotNew: true, skipNoTestFiles: false, stopProcessingIfError: false)])
                                            xunit([GoogleTest(pattern: "src/brave_installer_unittests.xml", deleteOutputFiles: false, failIfNotNew: true, skipNoTestFiles: false, stopProcessingIfError: false)])
                                        }
                                    }
                                }
                            }
                        }
                        stage("test-browser") {
                            steps {
                                timeout(time: 20, unit: "MINUTES") {
                                    catchError(buildResult: 'UNSTABLE', stageResult: 'FAILURE') {
                                        script {
                                            sh "npm run test -- brave_browser_tests ${BUILD_TYPE} --output brave_browser_tests.xml"
                                            xunit([GoogleTest(pattern: "src/brave_browser_tests.xml", deleteOutputFiles: false, failIfNotNew: true, skipNoTestFiles: false, stopProcessingIfError: false)])
                                        }
                                    }
                                }
                            }
                        }
                        stage("dist") {
                            environment {
                                SIGN_WIDEVINE_CERT = credentials("widevine_brave_prod_cert.der")
                                SIGN_WIDEVINE_KEY = credentials("widevine_brave_prod_key.pem")
                            }
                            steps {
                                sh """
                                    security unlock-keychain -p "${KEYCHAIN_PASS}" "${KEYCHAIN_PATH}"
                                    npm run create_dist -- ${BUILD_TYPE} --channel=${CHANNEL} ${SKIP_SIGNING} --mac_signing_keychain=${KEYCHAIN} --mac_signing_identifier=${MAC_APPLICATION_SIGNING_IDENTIFIER} --mac_installer_signing_identifier=${MAC_INSTALLER_SIGNING_IDENTIFIER}
                                    security lock-keychain -a
                                """
                            }
                        }
                        stage("test-install") {
                            steps {
                                timeout(time: 5, unit: "MINUTES") {
                                    catchError(buildResult: 'UNSTABLE', stageResult: 'FAILURE') {
                                        testInstallMac()
                                    }
                                }
                            }
                        }
                        stage("s3-upload") {
                            steps {
                                catchError(buildResult: 'UNSTABLE', stageResult: 'FAILURE') {
                                    withAWS(credentials: "mac-build-s3-upload-artifacts", region: "us-west-2") {
                                        sh """
                                            cd ${OUT_DIR}
                                            aws s3 cp --no-progress . s3://${BRAVE_ARTIFACTS_S3_BUCKET}/${BUILD_TAG_SLASHED} --recursive --exclude="*" --include "unsigned_dmg/Brave*.dmg"
                                            aws s3 cp --no-progress . s3://${BRAVE_ARTIFACTS_S3_BUCKET}/${BUILD_TAG_SLASHED} --recursive --exclude="*" --include "Brave*.dmg"
                                            aws s3 cp --no-progress . s3://${BRAVE_ARTIFACTS_S3_BUCKET}/${BUILD_TAG_SLASHED} --recursive --exclude="*" --include "Brave*.pkg"
                                            aws s3 cp --no-progress dist s3://${BRAVE_ARTIFACTS_S3_BUCKET}/${BUILD_TAG_SLASHED} --recursive --exclude="*" --include "brave-*.zip"
                                        """
                                    }
                                }
                            }
                        }
                    }
                }
                stage("windows-x64") {
                    when {
                        beforeAgent true
                        expression { !SKIP_WINDOWS }
                    }
                    agent {
                        node {
                            label "windows-ci"
                            customWorkspace "C:\\" + BRANCH[-4..-1]
                        }
                    }
                    environment {
                        GIT_CACHE_PATH = "C:\\Users\\Administrator\\cache"
                        PATH = "C:\\Program Files (x86)\\Windows Kits\\10\\bin\\10.0.18362.0\\x64\\;C:\\Program Files (x86)\\Microsoft Visual Studio\\2017\\Community\\Common7\\IDE\\Remote Debugger\\x64;${PATH}"
                        SIGNTOOL_ARGS = "sign /t http://timestamp.digicert.com /fd sha256 /sm"
                        CERT = "Brave"
                        KEY_CER_PATH = "C:\\jenkins\\digicert.cer"
                        KEY_PFX_PATH = "C:\\jenkins\\digicert.pfx"
                        AUTHENTICODE_PASSWORD = credentials("digicert-brave-browser-ci-certificate-ps-escaped")
                        AUTHENTICODE_PASSWORD_UNESCAPED = credentials("digicert-brave-browser-ci-certificate")
                    }
                    stages {
                        stage("checkout") {
                            steps {
                                checkout([$class: "GitSCM", branches: [[name: BRANCH]], extensions: [[$class: WIPE_WORKSPACE]], userRemoteConfigs: [[url: "https://github.com/brave/brave-browser.git"]]])
                            }
                        }
                        stage("pin") {
                            steps {
                                script {
                                    pinWindows()
                                }
                            }
                        }
                        stage("install") {
                            environment {
                                SOURCE_KEY_CER_PATH = credentials("digicert-brave-browser-ci-certificate-cer")
                                SOURCE_KEY_PFX_PATH = credentials("digicert-brave-browser-ci-certificate-pfx")
                                SIGN_WIDEVINE_CERT = credentials("widevine_brave_prod_cert.der")
                            }
                            steps {
                                script {
                                    installWindows()
                                }
                            }
                        }
                        stage("test-scripts") {
                            steps {
                                powershell """
                                    \$ErrorActionPreference = "Stop"
                                    npm run test:scripts -- --verbose
                                """
                            }
                        }
                        stage("init") {
                            when {
                                expression { return !fileExists("src/brave/package.json") || !SKIP_INIT }
                            }
                            steps {
                                timeout(time: 2, unit: "HOURS") {
                                    powershell """
                                        Remove-Item -Recurse -Force src/brave
                                        git gc
                                        git -C vendor/depot_tools clean -fxd
                                        \$ErrorActionPreference = "Stop"
                                        npm run init
                                    """
                                }
                            }
                        }
                        stage("lint") {
                            steps {
                                catchError(buildResult: 'UNSTABLE', stageResult: 'FAILURE') {
                                    script {
                                        lintWindows()
                                    }
                                }
                            }
                        }
                        stage("build") {
                            environment {
                                SIGN_WIDEVINE_CERT = credentials("widevine_brave_prod_cert.der")
                                SIGN_WIDEVINE_KEY = credentials("widevine_brave_prod_key.pem")
                            }
                            steps {
                                script {
                                    configWindows()
                                }
                                powershell """
                                    \$ErrorActionPreference = "Stop"
                                    npm run build -- ${BUILD_TYPE} --channel=${CHANNEL} ${SKIP_SIGNING}
                                """
                            }
                        }
                        stage("audit-network") {
                            when {
                                expression { RUN_NETWORK_AUDIT }
                            }
                            steps {
                                timeout(time: 4, unit: "MINUTES") {
                                    catchError(buildResult: 'UNSTABLE', stageResult: 'FAILURE') {
                                        powershell """
                                            \$ErrorActionPreference = "Stop"
                                            npm run network-audit -- --output_path="${OUT_DIR}/brave.exe"
                                        """
                                    }
                                }
                            }
                        }
                        stage("test-unit") {
                            steps {
                                timeout(time: 60, unit: "MINUTES") {
                                    catchError(buildResult: 'UNSTABLE', stageResult: 'FAILURE') {
                                        powershell """
                                            \$ErrorActionPreference = "Stop"
                                            npm run test -- brave_unit_tests ${BUILD_TYPE} --output brave_unit_tests.xml
                                        """
                                        xunit([GoogleTest(pattern: "src/brave_unit_tests.xml", deleteOutputFiles: false, failIfNotNew: true, skipNoTestFiles: false, stopProcessingIfError: false)])
                                        xunit([GoogleTest(pattern: "src/brave_installer_unittests.xml", deleteOutputFiles: false, failIfNotNew: true, skipNoTestFiles: false, stopProcessingIfError: false)])
                                    }
                                }
                            }
                        }
                        stage("dist") {
                            environment {
                                SIGN_WIDEVINE_CERT = credentials("widevine_brave_prod_cert.der")
                                SIGN_WIDEVINE_KEY = credentials("widevine_brave_prod_key.pem")
                            }
                            steps {
                                powershell """
                                    \$ErrorActionPreference = "Stop"
                                    (Get-Content src/brave/vendor/omaha/omaha/hammer-brave.bat) | % { \$_ -replace "10.0.15063.0\\\\", "" } | Set-Content src/brave/vendor/omaha/omaha/hammer-brave.bat
                                    npm run create_dist -- ${BUILD_TYPE} --channel=${CHANNEL} ${SKIP_SIGNING} --build_omaha --tag_ap=x64-${CHANNEL}
                                """
                            }
                        }
                        stage("test-install") {
                            steps {
                                timeout(time: 5, unit: "MINUTES") {
                                    catchError(buildResult: 'UNSTABLE', stageResult: 'FAILURE') {
                                        script {
                                            testInstallWindows()
                                        }
                                    }
                                }
                            }
                        }
                        stage("s3-upload") {
                            steps {
                                catchError(buildResult: 'UNSTABLE', stageResult: 'FAILURE') {
                                    powershell """
                                        \$ErrorActionPreference = "Stop"
                                        Set-Location -Path ${OUT_DIR}
                                        aws s3 cp --no-progress . s3://${BRAVE_ARTIFACTS_S3_BUCKET}/${BUILD_TAG_SLASHED} --recursive --exclude="*" --include ""brave_installer*.exe""
                                        aws s3 cp --no-progress . s3://${BRAVE_ARTIFACTS_S3_BUCKET}/${BUILD_TAG_SLASHED} --recursive --exclude="*" --include "BraveBrowser*Setup*.exe"
                                        aws s3 cp --no-progress dist s3://${BRAVE_ARTIFACTS_S3_BUCKET}/${BUILD_TAG_SLASHED} --recursive --exclude="*" --include "*.zip"
                                    """
                                }
                            }
                        }
                    }
                }
            }
        }
    }
    post {
        always {
            script {
                if (env.SLACK_USERNAME) {
                    def slackColorMap = ["SUCCESS": "good", "FAILURE": "danger", "UNSTABLE": "warning", "ABORTED": null]
                    slackSend(color: slackColorMap[currentBuild.currentResult], channel: env.SLACK_USERNAME, message: "[${BUILD_TAG_SLASHED} `${BRANCH}`] " + currentBuild.currentResult + " (<${BUILD_URL}/flowGraphTable/?auto_refresh=true|Open>)")
                }
            }
            node("master") {
                script {
                    if (SLACK_BUILDS_CHANNEL) {
                        sendSlackDownloadsNotification()
                    }
                }
            }
        }
    }
}

def setEnv() {
    BUILD_TYPE = params.BUILD_TYPE
    CHANNEL = params.CHANNEL
    SLACK_BUILDS_CHANNEL = params.SLACK_BUILDS_CHANNEL
    DCHECK_ALWAYS_ON = params.DCHECK_ALWAYS_ON
    CHANNEL_CAPITALIZED = CHANNEL.equals("release") ? "" : CHANNEL.capitalize()
    CHANNEL_CAPITALIZED_BACKSLASHED_SPACED = CHANNEL.equals("release") ? "" : "\\ " + CHANNEL.capitalize()
    SKIP_SIGNING = params.SKIP_SIGNING ? "--skip_signing" : ""
    WIPE_WORKSPACE = params.WIPE_WORKSPACE ? "WipeWorkspace" : "RelativeTargetDirectory"
    SKIP_INIT = params.SKIP_INIT
    DISABLE_SCCACHE = params.DISABLE_SCCACHE
    DEBUG = params.DEBUG
    OUT_DIR = "src/out/" + BUILD_TYPE
    BUILD_TAG_SLASHED = env.JOB_NAME + "/" + env.BUILD_NUMBER
    LINT_BRANCH = "TEMP_LINT_BRANCH_" + env.BUILD_NUMBER
    BRAVE_GITHUB_TOKEN = "brave-browser-releases-github"
    GITHUB_API = "https://api.github.com/repos/brave"
    SKIP = false
    SKIP_ANDROID = false
    SKIP_IOS = false
    SKIP_LINUX = false
    SKIP_MACOS = false
    SKIP_WINDOWS = false
    RUN_NETWORK_AUDIT = false
    BRANCH = env.BRANCH_NAME
    BASE_BRANCH = "master"
    BRAVE_CORE_BRANCH = "master"
    if (env.CHANGE_BRANCH) {
        BRANCH = env.CHANGE_BRANCH
        BASE_BRANCH = env.CHANGE_TARGET
        BRAVE_CORE_BRANCH = BASE_BRANCH
        def bbPrNumber = readJSON(text: httpRequest(url: GITHUB_API + "/brave-browser/pulls?head=brave:" + BRANCH, customHeaders: [[name: "Authorization", value: "token ${PR_BUILDER_TOKEN}"]], quiet: !DEBUG).content)[0].number
        def bbPrDetails = readJSON(text: httpRequest(url: GITHUB_API + "/brave-browser/pulls/" + bbPrNumber, customHeaders: [[name: "Authorization", value: "token ${PR_BUILDER_TOKEN}"]], quiet: !DEBUG).content)
        SKIP = bbPrDetails.mergeable_state.equals("draft") || bbPrDetails.labels.count { label -> label.name.equalsIgnoreCase("CI/skip") }.equals(1)
        SKIP_ANDROID = bbPrDetails.labels.count { label -> label.name.equalsIgnoreCase("CI/skip-android") }.equals(1)
        SKIP_IOS = bbPrDetails.labels.count { label -> label.name.equalsIgnoreCase("CI/skip-ios") }.equals(1)
        SKIP_LINUX = bbPrDetails.labels.count { label -> label.name.equalsIgnoreCase("CI/skip-linux") }.equals(1)
        SKIP_MACOS = bbPrDetails.labels.count { label -> label.name.equalsIgnoreCase("CI/skip-macos") }.equals(1)
        SKIP_WINDOWS = bbPrDetails.labels.count { label -> label.name.equalsIgnoreCase("CI/skip-windows") }.equals(1)
        RUN_NETWORK_AUDIT = bbPrDetails.labels.count { label -> label.name.equalsIgnoreCase("CI/run-network-audit") }.equals(1)
        env.SLACK_USERNAME = readJSON(text: SLACK_USERNAME_MAP)[bbPrDetails.user.login]
        env.BRANCH_PRODUCTIVITY_HOMEPAGE = "https://github.com/brave/brave-browser/pull/${bbPrNumber}"
        env.BRANCH_PRODUCTIVITY_NAME = "Brave Browser PR #${bbPrNumber}"
        env.BRANCH_PRODUCTIVITY_DESCRIPTION = bbPrDetails.title
        env.BRANCH_PRODUCTIVITY_USER = bbPrDetails.user.login
    }
    BRANCH_EXISTS_IN_BC = httpRequest(url: GITHUB_API + "/brave-core/branches/" + BRANCH, validResponseCodes: "100:499", customHeaders: [[name: "Authorization", value: "token ${PR_BUILDER_TOKEN}"]], quiet: !DEBUG).status.equals(200)
    if (BRANCH_EXISTS_IN_BC) {
        def bcPrDetails = readJSON(text: httpRequest(url: GITHUB_API + "/brave-core/pulls?head=brave:" + BRANCH, customHeaders: [[name: "Authorization", value: "token ${PR_BUILDER_TOKEN}"]], quiet: !DEBUG).content)[0]
        if (bcPrDetails) {
            env.BC_PR_NUMBER = bcPrDetails.number
            BRAVE_CORE_BRANCH = BRANCH
            bcPrDetails = readJSON(text: httpRequest(url: GITHUB_API + "/brave-core/pulls/" +  env.BC_PR_NUMBER, customHeaders: [[name: "Authorization", value: "token ${PR_BUILDER_TOKEN}"]], quiet: !DEBUG).content)
            BASE_BRANCH = bcPrDetails.base.ref
            SKIP = bcPrDetails.mergeable_state.equals("draft") || bcPrDetails.labels.count { label -> label.name.equalsIgnoreCase("CI/skip") }.equals(1)
            SKIP_ANDROID = SKIP_ANDROID || bcPrDetails.labels.count { label -> label.name.equalsIgnoreCase("CI/skip-android") }.equals(1)
            SKIP_IOS = SKIP_IOS || bcPrDetails.labels.count { label -> label.name.equalsIgnoreCase("CI/skip-ios") }.equals(1)
            SKIP_LINUX = SKIP_LINUX || bcPrDetails.labels.count { label -> label.name.equalsIgnoreCase("CI/skip-linux") }.equals(1)
            SKIP_MACOS = SKIP_MACOS || bcPrDetails.labels.count { label -> label.name.equalsIgnoreCase("CI/skip-macos") }.equals(1)
            SKIP_WINDOWS = SKIP_WINDOWS || bcPrDetails.labels.count { label -> label.name.equalsIgnoreCase("CI/skip-windows") }.equals(1)
            RUN_NETWORK_AUDIT = RUN_NETWORK_AUDIT || bcPrDetails.labels.count { label -> label.name.equalsIgnoreCase("CI/run-network-audit") }.equals(1)
            env.SLACK_USERNAME = readJSON(text: SLACK_USERNAME_MAP)[bcPrDetails.user.login]
            env.BRANCH_PRODUCTIVITY_HOMEPAGE = "https://github.com/brave/brave-core/pull/${bcPrDetails.number}"
            env.BRANCH_PRODUCTIVITY_NAME = "Brave Core PR #${bcPrDetails.number}"
            env.BRANCH_PRODUCTIVITY_DESCRIPTION = bcPrDetails.title
            env.BRANCH_PRODUCTIVITY_USER = bcPrDetails.user.login
        }
    }
    if (env.SLACK_USERNAME) {
        slackSend(color: null, channel: env.SLACK_USERNAME, message: "[${BUILD_TAG_SLASHED} `${BRANCH}`] STARTED (<${BUILD_URL}/flowGraphTable/?auto_refresh=true|Open>)")
    }
}

def checkAndAbortBuild() {
    if (SKIP) {
        echo "Aborting build as PR is in draft or has \"CI/skip\" label"
        stopCurrentBuild()
    }
    else if (BRANCH_EXISTS_IN_BC) {
        if (isStartedManually()) {
            if (env.BC_PR_NUMBER) {
                echo "Aborting build as PR exists in brave-core and build has not been started from there"
                echo "Use " + env.JENKINS_URL + "view/ci/job/brave-core-build-pr/view/change-requests/job/PR-" + env.BC_PR_NUMBER + " to trigger"
            }
            else {
                echo "Aborting build as there's a matching branch in brave-core, please create a PR there first"
                echo "Use https://github.com/brave/brave-core/compare/" + BASE_BRANCH + "..." + BRANCH + " to create PR"
            }
            SKIP = true
            stopCurrentBuild()
        }
    }
    if (!SKIP) {
        for (build in getBuilds()) {
            if (build.isBuilding() && build.getNumber() < env.BUILD_NUMBER.toInteger()) {
                echo "Aborting older running build " + build
                build.doStop()
                // build.finish(hudson.model.Result.ABORTED, new java.io.IOException("Aborting build"))
            }
        }
        sleep(time: 1, unit: "MINUTES")
    }
}

def sendSlackDownloadsNotification() {
    // Notify links to all the build files
    echo "Reading all uploaded files for slack notification..."
    def attachments = getSlackFileAttachments()
    if (!attachments.isEmpty()) {
        def messageText = getSlackMessageText()
        echo "Sending builds message: '${messageText}'."
        slackSend(channel: SLACK_BUILDS_CHANNEL, message: messageText, attachments: attachments)
    } else {
        echo "Not sending message, no files found."
    }
}

def getSlackFileAttachments () {
    def files = s3FindFiles(bucket: BRAVE_ARTIFACTS_S3_BUCKET, path: BUILD_TAG_SLASHED, glob: "**")
    def attachments = [ ]
    files.each { file ->
        echo "Found file: ${file.name}"
        if (!file.directory && file.name != "build.txt") {
            attachments.add([
                title: file.name,
                title_link: "https://" + BRAVE_ARTIFACTS_S3_BUCKET + ".s3.amazonaws.com/" + BUILD_TAG_SLASHED.replace('%2F', '%252F') + "/" + file.path,
                footer: byteLengthToString(file.length)
            ])
        }
    }
    return attachments
}

def getSlackMessageText () {
    def messageText = "Downloads are available for branch `${BRANCH}`"
    if (env.BRANCH_PRODUCTIVITY_NAME) {
        messageText += "\n(<${env.BRANCH_PRODUCTIVITY_HOMEPAGE}|${env.BRANCH_PRODUCTIVITY_NAME}>)"
    }
    if (env.SLACK_USERNAME) {
        messageText += " by <${env.SLACK_USERNAME}>"
    }
    else if (env.BRANCH_PRODUCTIVITY_USER) {
        messageText += " by ${env.BRANCH_PRODUCTIVITY_USER}"
    }
    if (env.BRANCH_PRODUCTIVITY_DESCRIPTION) {
        messageText += "\n_${env.BRANCH_PRODUCTIVITY_DESCRIPTION}_"
    }
    return messageText
}

def byteLengthToString (long byteLength) {
    def base = 1048576L
    def mbLength = (byteLength / base) as Double
    return mbLength.round() + " Mb"
}

@NonCPS
def stopCurrentBuild() {
    Jenkins.instance.getItemByFullName(env.JOB_NAME).getLastBuild().doStop()
}

@NonCPS
def isStartedManually() {
    return Jenkins.instance.getItemByFullName(env.JOB_NAME).getLastBuild().getCause(hudson.model.Cause$UpstreamCause) == null
}

@NonCPS
def getBuilds() {
    return Jenkins.instance.getItemByFullName(env.JOB_NAME).builds
}

def pin() {
    echo "Pinning brave-core locally to use branch ${BRAVE_CORE_BRANCH}"
    sh """
        jq 'del(.config.projects["brave-core"].branch) | .config.projects["brave-core"].branch="${BRAVE_CORE_BRANCH}"' package.json > package.json.new
        mv package.json.new package.json
    """
}

def pinWindows() {
    echo "Pinning brave-core locally to use branch ${BRAVE_CORE_BRANCH}"
    powershell """
        \$ErrorActionPreference = "Stop"
        \$PSDefaultParameterValues['Out-File:Encoding'] = "utf8"
        jq "del(.config.projects[\\`"brave-core\\`"].branch) | .config.projects[\\`"brave-core\\`"].branch=\\`"${BRAVE_CORE_BRANCH}\\`"" package.json > package.json.new
        Move-Item -Force package.json.new package.json
    """
}

def install() {
    sh """
        rm -rf ${GIT_CACHE_PATH}/*.lock
        npm install --no-optional
    """
}

def lint() {
    sh """
        git -C src/brave config user.name jenkins
        git -C src/brave config user.email no@reply.com
        git -C src/brave checkout -b ${LINT_BRANCH}
        npm run lint -- --base=origin/${BASE_BRANCH}
        git -C src/brave checkout -q -
        git -C src/brave branch -D ${LINT_BRANCH}
    """
}

def lintWindows() {
    powershell """
        \$ErrorActionPreference = "Stop"
        git -C src/brave config user.name jenkins
        git -C src/brave config user.email no@reply.com
        git -C src/brave checkout -b ${LINT_BRANCH}
        npm run lint -- --base=origin/${BASE_BRANCH}
        git -C src/brave checkout -q -
        git -C src/brave branch -D ${LINT_BRANCH}
    """
}

def sccache() {
    echo "Enabling sccache"
    sh "npm config --userconfig=.npmrc set sccache sccache"
}

def config() {
    sh """
        npm config --userconfig=.npmrc set brave_referrals_api_key ${REFERRAL_API_KEY}
        npm config --userconfig=.npmrc set brave_services_key ${BRAVE_SERVICES_KEY}
        npm config --userconfig=.npmrc set brave_infura_project_id ${BRAVE_INFURA_PROJECT_ID}
        npm config --userconfig=.npmrc set brave_google_api_endpoint https://location.brave.com/v1/geolocate?key=
        npm config --userconfig=.npmrc set brave_google_api_key ${BRAVE_GOOGLE_API_KEY}
        npm config --userconfig=.npmrc set google_api_endpoint safebrowsing.brave.com
        npm config --userconfig=.npmrc set google_api_key dummytoken
        npm config --userconfig=.npmrc set dcheck_always_on ${DCHECK_ALWAYS_ON}
        npm config --userconfig=.npmrc set binance_client_id ${BINANCE_CLIENT_ID}
    """
}

def configWindows() {
    powershell """
        \$ErrorActionPreference = "Stop"
        npm config --userconfig=.npmrc set brave_referrals_api_key ${REFERRAL_API_KEY}
        npm config --userconfig=.npmrc set brave_services_key ${BRAVE_SERVICES_KEY}
        npm config --userconfig=.npmrc set brave_infura_project_id ${BRAVE_INFURA_PROJECT_ID}
        npm config --userconfig=.npmrc set brave_google_api_endpoint https://location.brave.com/v1/geolocate?key=
        npm config --userconfig=.npmrc set brave_google_api_key ${BRAVE_GOOGLE_API_KEY}
        npm config --userconfig=.npmrc set google_api_endpoint safebrowsing.brave.com
        npm config --userconfig=.npmrc set google_api_key dummytoken
        npm config --userconfig=.npmrc set dcheck_always_on ${DCHECK_ALWAYS_ON}
        npm config --userconfig=.npmrc set binance_client_id ${BINANCE_CLIENT_ID}
    """
}

def installWindows() {
    powershell """
        Remove-Item -Recurse -Force ${GIT_CACHE_PATH}/*.lock
        Get-ChildItem "Cert:\\LocalMachine\\My" | Remove-Item
        \$ErrorActionPreference = "Stop"
        npm install --no-optional
        Copy-Item "${SOURCE_KEY_CER_PATH}" -Destination "${KEY_CER_PATH}"
        Copy-Item "${SOURCE_KEY_PFX_PATH}" -Destination "${KEY_PFX_PATH}"
        Import-Certificate -FilePath "${SIGN_WIDEVINE_CERT}" -CertStoreLocation "Cert:\\LocalMachine\\My"
        Import-PfxCertificate -FilePath "${KEY_PFX_PATH}" -CertStoreLocation "Cert:\\LocalMachine\\My" -Password (ConvertTo-SecureString -String "${AUTHENTICODE_PASSWORD_UNESCAPED}" -AsPlaintext -Force)
        New-Item -Force -ItemType directory -Path "src\\third_party\\widevine\\scripts"
        Copy-Item "C:\\jenkins\\signature_generator.py" -Destination "src\\third_party\\widevine\\scripts\\"
    """
}

def testInstallWindows() {
    powershell """
        \$ErrorActionPreference = "Stop"
        Stop-Process -Name "Brave*" -Force
        Start-Process "${OUT_DIR}/brave_installer.exe"
        # sleep 60s
        Start-Sleep -Second 60
        # open Brave Browser
        Start-Process "C:\\Users\\Administrator\\AppData\\Local\\BraveSoftware\\Brave-Browser\\Application\\brave.exe"
        # make sure there are brave process
        \$Service = Get-Process | Where {\$_.ProcessName -eq "brave"}
        If (\$Service) { "Brave Browser was installed and running"  }
        Else {
            "Brave Browser was not running"
            exit 1
        }
        # Stop brave
        Stop-Process -Name "Brave*" -Force
        Remove-Item -Recurse -Force "C:\\Users\\Administrator\\Desktop\\Brave*"
    """
}

def testInstallMac() {
    sh '''
        # eject all existing volume first for brave
        VOLUME=$(diskutil list | grep "Brave Browser" | awk -F'MB   ' '{ print $2 }')
        declare -a arr=($VOLUME)
        # loop through the above array to eject all volumes
        for i in "${arr[@]}"
        do
            diskutil unmountDisk force $i
            diskutil eject $i
        done
        if [ -z ${CHANNEL} ]; then
            BROWSER="Brave Browser Nightly"
            BUILD_TYPE="Release"
            SKIP_SIGNING=true
        else
            if [ ${CHANNEL} = "release" ]; then CHANNEL_CAPITALIZED_SPACED=""; else CHANNEL_CAPITALIZED="$(tr '[:lower:]' '[:upper:]' <<< ${CHANNEL:0:1})${CHANNEL:1}"; fi
            if [ ${CHANNEL} = "release" ]; then BROWSER="Brave Browser"; else BROWSER="Brave Browser ${CHANNEL_CAPITALIZED}"; fi
        fi
        OUT_DIR="${WORKSPACE}/src/out/${BUILD_TYPE}"
        if [ ${SKIP_SIGNING} = true ] ; then
            hdiutil attach -nobrowse "${OUT_DIR}/unsigned_dmg/${BROWSER}.dmg"
        else
            hdiutil attach -nobrowse "${OUT_DIR}/${BROWSER}.dmg"
        fi
        sleep 10
        open "/Volumes/${BROWSER}/${BROWSER}.app"
        sleep 10
        pkill Brave
        VOLUME=$(diskutil list | grep "Brave Browser" | awk -F'MB   ' '{ print $2 }')
        declare -a arr=($VOLUME)
        # loop through the above array to eject all volumes
        for i in "${arr[@]}"
        do
            diskutil unmountDisk force $i
            diskutil eject $i
        done
    '''
}<|MERGE_RESOLUTION|>--- conflicted
+++ resolved
@@ -126,6 +126,28 @@
                                 }
                             }
                         }
+                        stage("test-unit") {
+                            steps {
+                                timeout(time: 20, unit: "MINUTES") {
+                                    catchError(buildResult: 'UNSTABLE', stageResult: 'FAILURE') {
+                                        sh '''
+                                            set -e
+                                            # remove old image and create new one as one mksdcard can only run one test
+                                            rm -rf android.img
+                                            $HOME/android-sdk/tools/mksdcard -l android29 10240M android.img
+                                            # delete old avd if exists
+                                            $HOME/android-sdk/tools/bin/avdmanager delete avd -n android || true
+                                            # create avd 
+                                            echo no | $HOME/android-sdk/tools/bin/avdmanager create avd -f -c android.img  -n android -k "system-images;android-29;google_apis;x86"
+                                            # start emulator
+                                            $HOME/android-sdk/emulator/emulator -ports 5554,5555 -avd  android -no-window -no-audio -gpu swiftshader_indirect -show-kernel -use-system-libs -no-snapshot -wipe-data -verbose &> /dev/null &
+                                            sleep 160
+                                        '''
+                                        sh "npm run test -- brave_unit_tests ${BUILD_TYPE} --target_os=android --target_arch=x86"
+                                    }
+                                }
+                            }
+                        }
                         stage("dist") {
                             steps {
                                 script {
@@ -139,31 +161,10 @@
                                 }
                                 sh """
                                     npm config --userconfig=.npmrc set brave_android_developer_options_code ${QA_CODE}
-<<<<<<< HEAD
                                     npm run build -- ${BUILD_TYPE} --channel=${CHANNEL} --target_os=android --target_arch=x86
                                 """
                             }
                         }
-                        stage("test-unit") {
-                            steps {
-                                timeout(time: 20, unit: "MINUTES") {
-                                    catchError(buildResult: 'UNSTABLE', stageResult: 'FAILURE') {
-                                        sh "npm run test -- brave_unit_tests ${BUILD_TYPE} --target_os=android --target_arch=x86"
-                                    }
-                                }
-                            }
-                        }
-                        stage("dist") {
-                            steps {
-                                sh "npm run create_dist -- ${BUILD_TYPE} --channel=${CHANNEL} --target_os=android --target_arch=x86"
-                            }
-                        }
-=======
-                                    npm run create_dist -- ${BUILD_TYPE} --channel=${CHANNEL} --target_os=android --target_arch=arm
-                                """
-                            }
-                        }
->>>>>>> a1f8df49
                         stage("s3-upload") {
                             steps {
                                 catchError(buildResult: 'UNSTABLE', stageResult: 'FAILURE') {
